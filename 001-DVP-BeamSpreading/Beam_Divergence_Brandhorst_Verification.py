--- conflicted
+++ resolved
@@ -11,11 +11,7 @@
 # Altitudes
 perigee = 5e5
 apogee = 3e7
-<<<<<<< HEAD
 altitude = np.asarray([perigee, apogee])
-=======
-altitude = np.arange(500000.0, 30000000.0, 5000.0)
->>>>>>> f097b226
 
 # Transmitter parameters, based on Brandhorst
 trans_area = 4.0
@@ -27,7 +23,7 @@
 surf_beam_radius = trans_beam_radius * np.sqrt(1 + (altitude * wavelength / trans_area) ** 2)
 surf_beam_area = np.pi * (surf_beam_radius ** 2)
 
-# print(surf_beam_area)
+print(surf_beam_area)
 
 # Brandhorst claims that at maximum surface beam size (assumed to occur at apogee)
 # the beam covers only 60% of the receiver area
